--- conflicted
+++ resolved
@@ -25,13 +25,6 @@
 }
 
 tasks.withType(JavaCompile) {
-<<<<<<< HEAD
-    // this may look weird, but it's necessary. Try running: `./gradlew :baseline-error-prone:dependencies --configuration annotationProcessor`
-    // any you'll see it substitutes the real published version with our local project:
-    //
-    //   com.palantir.baseline:baseline-error-prone:2.3.0 -> project :baseline-error-prone (*)
-    options.errorprone.enabled = false
-=======
     options.errorprone {
         check("StrictUnusedVariable", CheckSeverity.OFF)
     }
@@ -42,5 +35,4 @@
 group = originalGroup + '-internal'
 publishing.publications.nebula {
     groupId = originalGroup
->>>>>>> 938bcc51
 }