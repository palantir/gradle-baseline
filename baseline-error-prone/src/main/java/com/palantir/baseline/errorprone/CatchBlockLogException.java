--- conflicted
+++ resolved
@@ -76,8 +76,6 @@
         }
         return Description.NO_MATCH;
     }
-<<<<<<< HEAD
-=======
 
     private static Optional<SuggestedFix> attemptFix(CatchTree tree, VisitorState state) {
         List<MethodInvocationTree> matchingLoggingStatements =
@@ -93,17 +91,16 @@
         // There are no valid log invocations without at least a single argument.
         ExpressionTree lastArgument = loggingArguments.get(loggingArguments.size() - 1);
         return Optional.of(SuggestedFix.builder()
-                .replace(lastArgument, lastArgument.accept(ThrowableFromArgVisitor.INSTANCE, state)
-                        .orElseGet(() -> state.getSourceForNode(lastArgument) + ", " + tree.getParameter().getName()))
+                .replace(lastArgument, lastArgument.accept(ThrowableFromArgVisitor.INSTANCE, state).orElseGet(() ->
+                        state.getSourceForNode(lastArgument) + ", " + tree.getParameter().getName()))
                 .build());
     }
 
     private static final class ThrowableFromArgVisitor extends SimpleTreeVisitor<Optional<String>, VisitorState> {
         private static final ThrowableFromArgVisitor INSTANCE = new ThrowableFromArgVisitor();
 
-        private static final Matcher<ExpressionTree> throwableMessageInvocation = Matchers.instanceMethod()
-                .onDescendantOf(Throwable.class.getName())
-                .named("getMessage");
+        private static final Matcher<ExpressionTree> throwableMessageInvocation =
+                Matchers.instanceMethod().onDescendantOf(Throwable.class.getName()).named("getMessage");
 
         ThrowableFromArgVisitor() {
             super(Optional.empty());
@@ -154,8 +151,7 @@
 
         @Override
         public List<MethodInvocationTree> reduce(
-                @Nullable List<MethodInvocationTree> left,
-                @Nullable List<MethodInvocationTree> right) {
+                @Nullable List<MethodInvocationTree> left, @Nullable List<MethodInvocationTree> right) {
             // Unfortunately there's no way to provide default initial values, so we must handle nulls.
             if (left == null) {
                 return right;
@@ -163,11 +159,7 @@
             if (right == null) {
                 return left;
             }
-            return ImmutableList.<MethodInvocationTree>builder()
-                    .addAll(left)
-                    .addAll(right)
-                    .build();
+            return ImmutableList.<MethodInvocationTree>builder().addAll(left).addAll(right).build();
         }
     }
->>>>>>> b560b2e6
 }