com.fasterxml.jackson.core:jackson-databind = 2.16.1
com.github.ben-manes.caffeine:caffeine = 3.1.8
com.google.auto.service:auto-service = 1.1.1
com.google.guava:guava = 33.1.0-jre
com.palantir.safe-logging:* = 3.7.0
commons-lang:commons-lang = 2.6
javax.ws.rs:javax.ws.rs-api = 2.1.1
org.apache.maven.shared:maven-dependency-analyzer = 1.13.2
org.apache.maven:maven-core = 3.9.1
org.inferred:freebuilder = 1.14.6
org.jooq:jooq = 3.19.7
org.slf4j:* = 1.7.36
org.immutables:* = 2.10.1
org.ow2.asm:asm = 9.7
com.google.errorprone:error_prone_* = 2.26.1
com.googlecode.java-diff-utils:diffutils = 1.3.0
com.puppycrawl.tools:checkstyle = 10.15.0
com.palantir.gradle.utils:* = 0.1.0
com.uber.nullaway:nullaway = 0.10.25
com.palantir.gradle.failure-reports:* = 1.2.0

# test deps
com.fasterxml.jackson.*:* = 2.16.1
com.github.stefanbirkner:system-rules = 1.19.0
com.netflix.nebula:nebula-test = 10.2.0
com.palantir.conjure.java:* = 8.18.0
com.palantir.conjure.java.api:* = 2.52.0
com.palantir.conjure.java.runtime:* = 8.7.0
com.palantir.tokens:auth-tokens = 3.18.0
com.palantir.tritium:* = 0.87.0
commons-io:* = 2.16.1
junit:junit = 4.13.2
net.lingala.zip4j:zip4j = 1.3.2
net.ltgt.gradle:gradle-errorprone-plugin = 3.1.0
one.util:streamex = 0.8.2
org.apache.commons:commons-lang3 = 3.14.0
org.assertj:assertj-core = 3.25.3
org.hamcrest:hamcrest-core = 2.2
org.junit.jupiter:* = 5.10.2
org.junit.vintage:* = 5.10.2
org.junit.platform:* = 1.10.2
org.mockito:* = 5.11.0

# dependency-upgrader:OFF
# Don't upgrade, we will remove this in a future release.
# Users should depend on this plugin directly such that it will get updated by excavator.
com.palantir.javaformat:gradle-palantir-java-format = 1.1.0
# Newer spotless versions have issues resolving dependencies at configuration time
com.diffplug.spotless:spotless-plugin-gradle = 6.6.0
# Groovy versions must be compatible with gradle
<<<<<<< HEAD
org.codehaus.groovy:* = 3.0.13
# error-prone isn't compatible with checkerframework 3.26.0 yet
org.checkerframework:* = 3.25.0
# Allow nullaway to specify its own checkerframework release
org.checkerframework:dataflow-nullaway = 3.26.0
=======
org.codehaus.groovy:* = 3.0.10
# checkerframework dependencies should be limited to errorpropne and nullaway
# requirements, upgrading prior to those often causes compilation failures.
org.checkerframework:* = 3.42.0
>>>>>>> 6000523c
# dependency-upgrader:ON<|MERGE_RESOLUTION|>--- conflicted
+++ resolved
@@ -48,16 +48,8 @@
 # Newer spotless versions have issues resolving dependencies at configuration time
 com.diffplug.spotless:spotless-plugin-gradle = 6.6.0
 # Groovy versions must be compatible with gradle
-<<<<<<< HEAD
 org.codehaus.groovy:* = 3.0.13
-# error-prone isn't compatible with checkerframework 3.26.0 yet
-org.checkerframework:* = 3.25.0
-# Allow nullaway to specify its own checkerframework release
-org.checkerframework:dataflow-nullaway = 3.26.0
-=======
-org.codehaus.groovy:* = 3.0.10
 # checkerframework dependencies should be limited to errorpropne and nullaway
 # requirements, upgrading prior to those often causes compilation failures.
 org.checkerframework:* = 3.42.0
->>>>>>> 6000523c
 # dependency-upgrader:ON