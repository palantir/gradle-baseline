<p align="right">
<a href="https://autorelease.general.dmz.palantir.tech/palantir/gradle-baseline"><img src="https://img.shields.io/badge/Perform%20an-Autorelease-success.svg" alt="Autorelease"></a>
</p>

# Baseline Java code quality plugins
[![CircleCI Build Status](https://circleci.com/gh/palantir/gradle-baseline/tree/develop.svg?style=shield)](https://circleci.com/gh/palantir/gradle-baseline)
[![Bintray Release](https://api.bintray.com/packages/palantir/releases/gradle-baseline/images/download.svg) ](https://bintray.com/palantir/releases/gradle-baseline/_latestVersion)

_Baseline is a family of Gradle plugins for configuring Java projects with sensible defaults for code-style, static analysis, dependency versioning, CircleCI and IntelliJ IDEA/Eclipse integration._

| Plugin                                        | Description            |
|-----------------------------------------------|------------------------|
| `com.palantir.baseline-idea`                  | Configures [Intellij IDEA](https://www.jetbrains.com/idea/) with code style and copyright headers
| `com.palantir.baseline-eclipse`               | Configures [Eclipse](https://www.eclipse.org/downloads/) with code style and copyright headers
| `com.palantir.baseline-error-prone`           | Static analysis for your Java code using Google's [error-prone](http://errorprone.info/).
| `com.palantir.baseline-checkstyle`            | Enforces consistent Java formatting using [checkstyle](http://checkstyle.sourceforge.net/)
| `com.palantir.baseline-format`                | Formats your java files to comply with checkstyle
| `com.palantir.baseline-scalastyle`            | Enforces formatting using [scalastyle](https://github.com/scalastyle/scalastyle)
| `com.palantir.baseline-class-uniqueness`      | Analyses your classpath to ensure no fully-qualified class is defined more than once.
| `com.palantir.baseline-circleci`              | [CircleCI](https://circleci.com/) integration using `$CIRCLE_ARTIFACTS` and `$CIRCLE_TEST_REPORTS` dirs
| `com.palantir.baseline-config`                | Config files for the above plugins
| `com.palantir.baseline-reproducibility`       | Sensible defaults to ensure Jar, Tar and Zip tasks can be reproduced
| `com.palantir.baseline-exact-dependencies`    | Ensures projects explicitly declare all the dependencies they rely on, no more and no less
| `com.palantir.baseline-release-compatibility` | Ensures projects targetting older JREs only compile against classes and methods available in those JREs.
| `com.palantir.baseline-testing`               | Configures test tasks to dump heap dumps (hprof files) for convenient debugging

See also the [Baseline Java Style Guide and Best Practices](./docs).


## Usage
The baseline set of plugins requires at least Gradle 5.0.

It is recommended to add `apply plugin: 'com.palantir.baseline'` to your root project's build.gradle.  Individual plugins will be automatically applied to appropriate subprojects.

```Gradle
buildscript {
    repositories {
        gradlePluginPortal()
        maven { url  "http://palantir.bintray.com/releases" }
    }

    dependencies {
        classpath 'com.palantir.baseline:gradle-baseline-java:<version>'
        classpath 'gradle.plugin.org.inferred:gradle-processors:2.1.0'
    }
}

repositories {
    maven { url  "http://palantir.bintray.com/releases" }
}

apply plugin: 'java'
apply plugin: 'org.inferred.processors'  // installs the "processor" configuration needed for baseline-error-prone
apply plugin: 'com.palantir.baseline'
```

Run **`./gradlew baselineUpdateConfig`** to download config files and extract them to the `.baseline/` directory.  These files should be committed to your repository to ensure reproducible builds.

_Tip: Install the [CheckStyle-IDEA](https://plugins.jetbrains.com/plugin/1065-checkstyle-idea) plugin to run checkstyle from within IntelliJ._


## Selective usage
Alternatively, you can apply plugins selectively, e.g.:

```Gradle
apply plugin: 'com.palantir.baseline-config'

allprojects {
    apply plugin: 'com.palantir.baseline-idea'
}

subprojects {
    apply plugin: 'java'
    apply plugin: 'com.palantir.baseline-checkstyle'
}
```


## com.palantir.baseline-idea
Run `./gradlew idea` to (re-) generate IntelliJ project and module files from the templates in `.baseline`. The
generated project is pre-configured with Baseline code style settings and support for the CheckStyle-IDEA plugin.

The `com.palantir.baseline-idea` plugin automatically applies the `idea` plugin.

Generated IntelliJ projects have default per-project code formatting rules as well as Checkstyle configuration. The JDK
and Java language level settings are picked up from the Gradle `sourceCompatibility` property on a per-module basis.


## com.palantir.baseline-eclipse
Run `./gradlew eclipse` to repopulate projects from the templates in `.baseline`.

The `com.palantir.baseline-eclipse` plugin automatically applies the `eclipse` plugin, but not the `java` plugin. The
`com.palantir.baseline-eclipse` plugin has no effects if the `java` plugin is not applied.

If set, `sourceCompatibility` is used to configure the Eclipse project settings and the Eclipse JDK version. Note
that `targetCompatibility` is also honored and defaults to `sourceCompatibility`.

Generated Eclipse projects have default per-project code formatting rules as well as Checkstyle configuration.

The Eclipse plugin is compatible with the following versions: Checkstyle 7.5+, JDK 1.7, 1.8


## com.palantir.baseline-error-prone
The `com.palantir.baseline-error-prone` plugin brings in the `net.ltgt.errorprone-javacplugin` plugin. We recommend applying the `org.inferred.processors` plugin 1.3.0+ in order to avoid `error: plug-in not found: ErrorProne`. The minimal setup is as follows:

```groovy
buildscript {
    dependencies {
        classpath 'gradle.plugin.org.inferred:gradle-processors:1.2.18'
    }
}

apply plugin: 'org.inferred.processors'
apply plugin: 'com.palantir.baseline-error-prone'
```

Error-prone rules can be suppressed on a per-line or per-block basis just like Checkstyle rules:

```Java
@SuppressWarnings("Slf4jConstantLogMessage")
```

Rules can be suppressed at the project level, or have their severity modified, by adding the following to the project's `build.gradle`:

```gradle
tasks.withType(JavaCompile).configureEach {
    options.errorprone.disable 'Slf4jLogsafeArgs'
}
```

More information on error-prone severity handling can be found at [errorprone.info/docs/flags](http://errorprone.info/docs/flags).

#### Baseline error-prone checks
Baseline configures the following checks in addition to the [error-prone's out-of-the-box
checks](https://errorprone.info):

- `DangerousParallelStreamUsage`: Discourage the use of Java parallel streams.
- `Slf4jConstantLogMessage`: Allow only compile-time constant slf4j log message strings.
- `Slf4jLevelCheck`: Slf4j level checks (`if (log.isInfoEnabled()) {`) must match the most severe level in the containing block.
- `Slf4jLogsafeArgs`: Allow only com.palantir.logsafe.Arg types as parameter inputs to slf4j log messages. More information on
Safe Logging can be found at [github.com/palantir/safe-logging](https://github.com/palantir/safe-logging).
- `PreferCollectionTransform`: Prefer Guava's Lists.transform or Collections2.transform instead of Iterables.transform when first argument's declared type is a List or Collection type for performance reasons.
- `PreferListsPartition`: Prefer Guava's `Lists.partition(List, int)` instead of `Iterables.partition(Iterable, int)` when first argument's declared type is a list for performance reasons.
- `PreferSafeLoggableExceptions`: Users should throw `SafeRuntimeException` instead of `RuntimeException` so that messages will not be needlessly redacted when logs are collected:
    ```diff
    -throw new RuntimeException("explanation", e); // this message will be redacted when logs are collected
    +throw new SafeRuntimeException("explanation", e); // this message will be preserved (allowing easier debugging)
    ```
- `PreferSafeLoggingPreconditions`: Users should use the safe-logging versions of Precondition checks for standardization when there is equivalent functionality
    ```diff
    -com.google.common.base.Preconditions.checkNotNull(variable, "message");
    +com.palantir.logsafe.Preconditions.checkNotNull(variable, "message"); // equivalent functionality is available in the safe-logging variant
    ```
- `ShutdownHook`: Applications should not use `Runtime#addShutdownHook`.
- `GradleCacheableTaskAction`: Gradle plugins should not call `Task.doFirst` or `Task.doLast` with a lambda, as that is not cacheable. See [gradle/gradle#5510](https://github.com/gradle/gradle/issues/5510) for more details.
- `PreferBuiltInConcurrentKeySet`: Discourage relying on Guava's `com.google.common.collect.Sets.newConcurrentHashSet()`, when Java's `java.util.concurrent.ConcurrentHashMap.newKeySet()` serves the same purpose.
- `JUnit5RuleUsage`: Prevent accidental usage of `org.junit.Rule`/`org.junit.ClassRule` within Junit5 tests
- `DangerousCompletableFutureUsage`: Disallow CompletableFuture asynchronous operations without an Executor.
- `NonComparableStreamSort`: Stream.sorted() should only be called on streams of Comparable types.
- `DangerousStringInternUsage`: Disallow String.intern() invocations in favor of more predictable, scalable alternatives.
- `OptionalOrElseThrowThrows`: Optional.orElseThrow argument must return an exception, not throw one.
- `OptionalOrElseGetValue`: Prefer `Optional.orElse(value)` over `Optional.orElseGet(() -> value)` for trivial expressions.
- `LambdaMethodReference`: Lambda should use a method reference.
- `SafeLoggingExceptionMessageFormat`: SafeLoggable exceptions do not interpolate parameters.
- `StrictUnusedVariable`: Functions shouldn't have unused parameters.
- `StringBuilderConstantParameters`: StringBuilder with a constant number of parameters should be replaced by simple concatenation.
- `JUnit5SuiteMisuse`: When migrating from JUnit4 -> JUnit5, classes annotated with `@RunWith(Suite.class)` are dangerous because if they reference any JUnit5 test classes, these tests will silently not run!
- `ThrowError`: Prefer throwing a RuntimeException rather than Error.
- `ReverseDnsLookup`: Calling address.getHostName may result in an unexpected DNS lookup.
- `ReadReturnValueIgnored`: The result of a read call must be checked to know if EOF has been reached or the expected number of bytes have been consumed.
- `FinalClass`: A class should be declared final if all of its constructors are private.
- `RedundantModifier`: Avoid using redundant modifiers.
- `StrictCollectionIncompatibleType`: Likely programming error due to using the wrong type in a method that accepts Object.
- `InvocationHandlerDelegation`: InvocationHandlers which delegate to another object must catch and unwrap InvocationTargetException.
- `Slf4jThrowable`: Slf4j loggers require throwables to be the last parameter otherwise a stack trace is not produced.
- `JooqResultStreamLeak`: Autocloseable streams and cursors from jOOQ results should be obtained in a try-with-resources statement.
- `StreamOfEmpty`: Stream.of() should be replaced with Stream.empty() to avoid unnecessary varargs allocation.
- `RedundantMethodReference`: Redundant method reference to the same type.
- `ExceptionSpecificity`: Prefer more specific catch types than Exception and Throwable.
- `ThrowSpecificity`: Prefer to declare more specific `throws` types than Exception and Throwable.
- `UnsafeGaugeRegistration`: Use TaggedMetricRegistry.registerWithReplacement over TaggedMetricRegistry.gauge.
- `BracesRequired`: Require braces for loops and if expressions.
- `CollectionStreamForEach`: Collection.forEach is more efficient than Collection.stream().forEach.
- `LoggerEnclosingClass`: Loggers created using getLogger(Class<?>) must reference their enclosing class.
- `UnnecessaryLambdaArgumentParentheses`: Lambdas with a single parameter do not require argument parentheses.
- `RawTypes`: Avoid raw types; add appropriate type parameters if possible.
- `VisibleForTestingPackagePrivate`: `@VisibleForTesting` members should be package-private.
- `OptionalFlatMapOfNullable`: Optional.map functions may return null to safely produce an empty result.
- `ExtendsErrorOrThrowable`: Avoid extending Error (or subclasses of it) or Throwable directly.
- `ImmutablesStyleCollision`: Prevent unintentionally voiding immutables Style meta-annotations through the introduction of inline style annotations.
<<<<<<< HEAD
- `PreferStaticLoggers`: Prefer static loggers over instance loggers.
=======
- `TooManyArguments`: Prefer Interface that take few arguments rather than many.
>>>>>>> ae5392f8

### Programmatic Application

There exist a number of programmatic code modifications available via [refaster](https://errorprone.info/docs/refaster). You can run these on your code to apply some refactorings automatically:

```bash
./gradlew compileJava compileTestJava -PrefasterApply -PerrorProneApply
```

You may apply specific error-prone refactors including those which are not enabled by default by providing a comma
delimited list of check names to the `-PerrorProneApply` option.

```bash
./gradlew compileJava compileTestJava -PerrorProneApply=ThrowSpecificity
```

## com.palantir.baseline-checkstyle
Checkstyle rules can be suppressed on a per-line or per-block basis. (It is good practice to first consider formatting
the code block in question according to the project's style guidelines before adding suppression statements.) To
suppress a particular check, say `MagicNumberCheck`, from an entire class or method, annotate the class or method with
the lowercase check name without the "Check" suffix:

```Java
@SuppressWarnings("checkstyle:magicnumber")
```

Checkstyle rules can also be suppressed using comments, which is useful for checks such as `IllegalImport` where
annotations cannot be used to suppress the violation. To suppress checks for particular lines, add the comment
`// CHECKSTYLE:OFF` before the first line to suppress and add the comment `// CHECKSTYLE:ON` after the last line.

To disable certain checks for an entire file, apply [custom suppressions](http://checkstyle.sourceforge.net/config.html)
in `.baseline/checkstyle/custom-suppressions.xml`. Avoid adding suppressions to the autogenerated `.baseline/checkstyle/checkstyle-suppressions.xml`,
as that file will be overridden on updates.

### Copyright Checks

Baseline enforces Palantir copyright at the beginning of files when applying `com.palantir.baseline-format`. To change this, edit the template copyrights
in `.baseline/copyright/*.txt`. The largest file (sorted lexicographically) will be used to generate a new copyright if one is missing, or none of the existing templates match.￿

To automatically update all files with mismatching/missing copyrights, run `./gradlew format`.

## com.palantir.baseline-class-uniqueness
When applied to a java project, this inspects all the jars in your `runtimeClasspath` configuration and records any conflicts to a `baseline-class-uniqueness.lock` file. For example:

```
# Danger! Multiple jars contain identically named classes. This may cause different behaviour depending on classpath ordering.
# Run ./gradlew checkClassUniqueness --write-locks to update this file

## runtimeClasspath
[jakarta.annotation:jakarta.annotation-api, javax.annotation:javax.annotation-api]
  - javax.annotation.Resource$AuthenticationType
[jakarta.ws.rs:jakarta.ws.rs-api, javax.ws.rs:javax.ws.rs-api]
  - javax.ws.rs.BadRequestException
  - javax.ws.rs.ClientErrorException
  - javax.ws.rs.ForbiddenException
  - javax.ws.rs.InternalServerErrorException
  - javax.ws.rs.NotAcceptableException
  - javax.ws.rs.NotAllowedException
  - javax.ws.rs.NotAuthorizedException
  - javax.ws.rs.NotFoundException
  - javax.ws.rs.NotSupportedException
  - javax.ws.rs.Priorities
```

This task can also be used to analyze other configurations in addition to `runtimeClasspath`, e.g.:

```gradle
checkClassUniqueness {
  configurations.add project.configurations.myConf
}
```

If you discover multiple jars on your classpath contain clashing classes, you should ideally try to fix them upstream and then depend on the fixed version.  If this is not feasible, you may be able to tell Gradle to [use a substituted dependency instead](https://docs.gradle.org/current/userguide/customizing_dependency_resolution_behavior.html#sec:module_substitution):

```gradle
configurations.all {
    resolutionStrategy.eachDependency { DependencyResolveDetails details ->
        if (details.requested.name == 'log4j') {
            details.useTarget group: 'org.slf4j', name: 'log4j-over-slf4j', version: '1.7.10'
            details.because "prefer 'log4j-over-slf4j' over any version of 'log4j'"
        }
    }
}
```

## com.palantir.baseline-circleci
The plugin surfaces failures using JUnit XML which is rendered nicely by CircleCI, by

1. Storing JUnit test reports in `$CIRCLE_TEST_REPORTS/junit`
2. Converting java compilation errors and checkstyle errors into test failures stored under `$CIRCLE_TEST_REPORTS/javac` and `$CIRCLE_TEST_REPORTS/checkstyle` respectively
![CHECKSTYLE — 1 FAILURE](images/checkstyle-circle-failure.png?raw=true "CircleCI failure image")
3. Storeing the HTML output of tests in `$CIRCLE_ARTIFACTS/junit`

## com.palantir.baseline-format

Adds a `./gradlew format` task which autoformats all Java files using [Spotless](https://github.com/diffplug/spotless). Roughly equivalent to:

```gradle
buildscript {
    dependencies {
        classpath 'com.diffplug.spotless:spotless-plugin-gradle:3.14.0'
    }
}

apply plugin: 'com.diffplug.gradle.spotless'

spotless {
    java {
        target 'src/main/java/**/*.java', 'src/main/test/**/*.java'
        removeUnusedImports
        importOrder ''
        trimTrailingWhitespace
        indentWithSpaces 4
    }
}
```

**Add `com.palantir.baseline-format.eclipse=true`** to your gradle.properties to format entire files with the Eclipse formatter. The Eclipse formatter can be run from IntelliJ using the [Eclipse Code Formatter](https://plugins.jetbrains.com/plugin/6546-eclipse-code-formatter) plugin.

To iterate on the eclipse.xml formatter config, you can import it into an instance of Eclipse, edit it through the preferences UI and then export it, or you can manually tune individual values by referring to the master list of [DefaultCodeFormatterConstants](https://github.com/eclipse/eclipse.jdt.core/blob/6a8cee1126829229d648db4ae0e5a6b70a5d4f13/org.eclipse.jdt.core/formatter/org/eclipse/jdt/core/formatter/DefaultCodeFormatterConstants.java) and [DefaultCodeFormatterOptions](https://github.com/eclipse/eclipse.jdt.core/blob/6a8cee1126829229d648db4ae0e5a6b70a5d4f13/org.eclipse.jdt.core/formatter/org/eclipse/jdt/internal/formatter/DefaultCodeFormatterOptions.java#L41-L95). Running `./gradlew :gradle-baseline-java:test -Drecreate=true` should update all the checked-in snapshot test cases.

**Add `com.palantir.baseline-format.palantir-java-format=true`** to your gradle.properties to run our experimental fork of google-java-format. The Palantir Java Formatter can be run from IntelliJ using the [palantir-java-format](https://plugins.jetbrains.com/plugin/13180-palantir-java-format) plugin.

## com.palantir.baseline-reproducibility

This plugin is a shorthand for the following snippet, which opts-in to reproducible behaviour for all Gradle's Jar, Tar and Zip tasks. (Surprisingly, these tasks are not reproducible by default).

```gradle
tasks.withType(AbstractArchiveTask) {
    preserveFileTimestamps = false
    reproducibleFileOrder = true
}
```

It also warns if it detects usage of the [`nebula.info`](https://github.com/nebula-plugins/gradle-info-plugin) plugin which is known to violate the reproducibility of Jars by adding a 'Build-Date' entry to the MANIFEST.MF, which will be different on every run of `./gradlew jar`.

_Complete byte-for-byte reproducibility is desirable because it enables the [Gradle build cache](https://docs.gradle.org/4.10/userguide/build_cache.html) to be much more effective._


## com.palantir.baseline-exact-dependencies

This plugin adds two tasks to help users ensure they explicitly declare exactly the dependencies they need - nothing more and nothing less:

- `checkUnusedDependencies` - fails if a project pulls in a jar but never compiles against classes from it.  This is undesirable because it inflates published jars and distributions.
- `checkImplicitDependencies` - fails if source code relies on classes that only appear on the classpath transitively.  This is fragile because without a direct dependency on the relevant jar, a seemingly unrelated dependency upgrade could cause compilation to start failing.

Both of these tasks can be configured to ignore specific dependencies if this improves the signal-to-noise ratio. The following snippet illustrates the defaults that are baked into the plugin:

```gradle
checkUnusedDependencies {
    ignore 'javax.annotation', 'javax.annotation-api'
}

checkImplicitDependencies {
    ignore 'org.slf4j', 'slf4j-api'
}
```

## com.palantir.baseline-release-compatibility

This plugin adds the `--release <number>` flag to JavaCompile tasks (when the compiler [supports it](https://openjdk.java.net/jeps/247)), so that published jars will only use methods available in the target JRE.  Relying on `sourceCompatibility = 1.8` and `targetCompatibility = 1.8` is insufficient because you run the risk of using method that have been added in newer JREs, e.g. `Optional#isEmpty`.

This plugin may become redundant if this functionality is implemented upstream [in Gradle](https://github.com/gradle/gradle/issues/2510).

## com.palantir.baseline-testing

Configures some sensible defaults:

1. For debugging purposes:

    ```gradle
    tasks.withType(Test) {
        jvmArgs '-XX:+HeapDumpOnOutOfMemoryError', '-XX:+CrashOnOutOfMemoryError'
    }
    ```

    This ensures that if one of your tests fails with an OutOfMemoryError (OOM), you'll get a large hprof file in the relevant subdirectory which can be analyzed with Eclipse Memory Analyzer Tool, Yourkit profiler, jvisualvm etc.

2. If Gradle detects you use JUnit 5 (i.e. you have a `testImplementation 'org:junit.jupiter:junit-jupiter'` dependency), it will automatically configure your `Test` tasks to run with `useJUnitPlatform()`, and configure all `@Test` methods to run in parallel by default.  Many other languages take this stance by default - if some tests rely on static state then you can mark them as non-parallel.

    See more here: https://junit.org/junit5/docs/current/user-guide/#writing-tests-parallel-execution

The plugin also adds a `checkJUnitDependencies` to make the migration to JUnit5 safer.  Specifically, it should prevent cases where the tests could silently not run due to misconfigured dependencies.

3. For repos that use 'snapshot' style testing, it's convenient to have a single command to accept the updated snapshots after a code change.
This plugin ensures that if you run tests with `./gradlew test -Drecreate=true`, the system property will be passed down to the running Java process (which can be detected with `Boolean.getBoolean("recreate")`).

## com.palantir.baseline-fix-gradle-java

Fixes up all Java [SourceSets](https://docs.gradle.org/current/userguide/building_java_projects.html#sec:java_source_sets)
by marking their deprecated [configurations](https://docs.gradle.org/current/userguide/java_plugin.html#tab:configurations)
- `compile` and `runtime` - as well as the `compileOnly` configuration as not resolvable 
(can't call resolve on them) and not consumable (can't be depended on from other projects).

See [here](https://docs.gradle.org/current/userguide/declaring_dependencies.html#sec:resolvable-consumable-configs)
for a more in-depth discussion on what these terms mean. By configuring them thusly, we are saying that these configurations 
now fulfil the "Bucket of dependencies" role described in that document, as they should.

This will become the default in Gradle 7 and leaving these as they currently are can cause both unnecessary confusion
(users looking in `compile` instead of `compileClasspath`) and [random crashes](https://github.com/gradle/gradle/issues/11844#issuecomment-585219427). <|MERGE_RESOLUTION|>--- conflicted
+++ resolved
@@ -188,11 +188,8 @@
 - `OptionalFlatMapOfNullable`: Optional.map functions may return null to safely produce an empty result.
 - `ExtendsErrorOrThrowable`: Avoid extending Error (or subclasses of it) or Throwable directly.
 - `ImmutablesStyleCollision`: Prevent unintentionally voiding immutables Style meta-annotations through the introduction of inline style annotations.
-<<<<<<< HEAD
+- `TooManyArguments`: Prefer Interface that take few arguments rather than many.
 - `PreferStaticLoggers`: Prefer static loggers over instance loggers.
-=======
-- `TooManyArguments`: Prefer Interface that take few arguments rather than many.
->>>>>>> ae5392f8
 
 ### Programmatic Application
 
