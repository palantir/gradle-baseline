--- conflicted
+++ resolved
@@ -168,11 +168,8 @@
 - `SafeLoggingExceptionMessageFormat`: SafeLoggable exceptions do not interpolate parameters.
 - `StrictUnusedVariable`: Functions shouldn't have unused parameters.
 - `StringBuilderConstantParameters`: StringBuilder with a constant number of parameters should be replaced by simple concatenation.
-<<<<<<< HEAD
 - `JUnit5SuiteMisuse`: When migrating from JUnit4 -> JUnit5, classes annotated with `@RunWith(Suite.class)` are dangerous because if they reference any JUnit5 test classes, these tests will silently not run!
-=======
 - `PreferAssertj`: Prefer AssertJ fluent assertions.
->>>>>>> 150de77c
 
 ## com.palantir.baseline-checkstyle
 Checkstyle rules can be suppressed on a per-line or per-block basis. (It is good practice to first consider formatting
