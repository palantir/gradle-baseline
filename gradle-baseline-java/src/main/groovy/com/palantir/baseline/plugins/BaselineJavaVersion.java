/*
 * (c) Copyright 2021 Palantir Technologies Inc. All rights reserved.
 *
 * Licensed under the Apache License, Version 2.0 (the "License");
 * you may not use this file except in compliance with the License.
 * You may obtain a copy of the License at
 *
 *     http://www.apache.org/licenses/LICENSE-2.0
 *
 * Unless required by applicable law or agreed to in writing, software
 * distributed under the License is distributed on an "AS IS" BASIS,
 * WITHOUT WARRANTIES OR CONDITIONS OF ANY KIND, either express or implied.
 * See the License for the specific language governing permissions and
 * limitations under the License.
 */

package com.palantir.baseline.plugins;

import com.palantir.baseline.extensions.BaselineJavaVersionExtension;
import com.palantir.baseline.plugins.javaversions.BaselineJavaVersionRootPlugin;
import com.palantir.baseline.plugins.javaversions.JavaToolchains;
import com.palantir.baseline.plugins.javaversions.JdkManager;
import com.palantir.baseline.plugins.javaversions.PalantirJavaToolchain;
import javax.inject.Inject;
import org.gradle.api.Action;
import org.gradle.api.DefaultTask;
import org.gradle.api.GradleException;
import org.gradle.api.Plugin;
import org.gradle.api.Project;
import org.gradle.api.Task;
import org.gradle.api.plugins.JavaPluginExtension;
import org.gradle.api.provider.Property;
import org.gradle.api.provider.Provider;
import org.gradle.api.tasks.CacheableTask;
import org.gradle.api.tasks.Input;
import org.gradle.api.tasks.JavaExec;
import org.gradle.api.tasks.TaskAction;
import org.gradle.api.tasks.compile.GroovyCompile;
import org.gradle.api.tasks.compile.JavaCompile;
import org.gradle.api.tasks.javadoc.Javadoc;
import org.gradle.api.tasks.scala.ScalaCompile;
import org.gradle.api.tasks.scala.ScalaDoc;
import org.gradle.api.tasks.testing.Test;
import org.gradle.jvm.toolchain.JavaLanguageVersion;
import org.gradle.jvm.toolchain.JavaToolchainSpec;

public final class BaselineJavaVersion implements Plugin<Project> {

    public static final String EXTENSION_NAME = "javaVersion";

    @Override
    public void apply(Project project) {
        BaselineJavaVersionExtension extension =
                project.getExtensions().create(EXTENSION_NAME, BaselineJavaVersionExtension.class, project);

        JdkManager jdkManager = project.getRootProject()
                .getPlugins()
                .apply(BaselineJavaVersionRootPlugin.class)
                .jdkManager();

        project.getPluginManager().withPlugin("java", unused -> {
            JavaPluginExtension javaPluginExtension = project.getExtensions().getByType(JavaPluginExtension.class);

            // Set the default project toolchain to the runtime target version, this indirectly
            // sets the value returned by 'getTargetCompatibility', which is used by sls-packaging
            // to request a specific java feature release.
            javaPluginExtension.toolchain(new Action<JavaToolchainSpec>() {
                @Override
                public void execute(JavaToolchainSpec javaToolchainSpec) {
                    javaToolchainSpec.getLanguageVersion().set(extension.runtime());
                }
            });

            JavaToolchains javaToolchains = new JavaToolchains(project, extension, jdkManager);

            // Compilation tasks (using target version)
            configureCompilationTasks(project, javaToolchains.forVersion(extension.target()));

            // Execution tasks (using the runtime version)
            configureExecutionTasks(project, javaToolchains.forVersion(extension.runtime()));

            // Validation
            project.getTasks()
                    .register("checkJavaVersions", CheckJavaVersionsTask.class, new Action<CheckJavaVersionsTask>() {
                        @Override
                        public void execute(CheckJavaVersionsTask task) {
                            task.getTargetVersion().set(extension.target());
                            task.getRuntimeVersion().set(extension.runtime());
                            project.getTasks().getByName("check").dependsOn(task);
                        }
                    });
        });
    }

    private static void configureCompilationTasks(Project project, Provider<PalantirJavaToolchain> javaToolchain) {
        project.getTasks().withType(JavaCompile.class, new Action<JavaCompile>() {
            @Override
            public void execute(JavaCompile javaCompile) {
<<<<<<< HEAD
                javaCompile.getJavaCompiler().set(javaToolchain.flatMap(PalantirJavaToolchain::javaCompiler));
=======
                javaCompile.getJavaCompiler().set(javaToolchainService.compilerFor(new Action<JavaToolchainSpec>() {
                    @Override
                    public void execute(JavaToolchainSpec javaToolchainSpec) {
                        javaToolchainSpec.getLanguageVersion().set(targetVersionProvider);
                    }
                }));
                // Set sourceCompatibility to opt out of '-release', allowing opens/exports to be used.
                javaCompile.doFirst(new Action<Task>() {
                    @Override
                    public void execute(Task task) {
                        ((JavaCompile) task)
                                .setSourceCompatibility(
                                        targetVersionProvider.get().toString());
                    }
                });
>>>>>>> 141b4aad
            }
        });

        project.getTasks().withType(Javadoc.class, new Action<Javadoc>() {
            @Override
            public void execute(Javadoc javadoc) {
                javadoc.getJavadocTool().set(javaToolchain.flatMap(PalantirJavaToolchain::javadocTool));
            }
        });

        project.getTasks().withType(GroovyCompile.class, new Action<GroovyCompile>() {
            @Override
            public void execute(GroovyCompile groovyCompile) {
<<<<<<< HEAD
                groovyCompile.getJavaLauncher().set(javaToolchain.flatMap(PalantirJavaToolchain::javaLauncher));
=======
                groovyCompile.getJavaLauncher().set(javaToolchainService.launcherFor(new Action<JavaToolchainSpec>() {
                    @Override
                    public void execute(JavaToolchainSpec javaToolchainSpec) {
                        javaToolchainSpec.getLanguageVersion().set(targetVersionProvider);
                    }
                }));
                // Set sourceCompatibility to opt out of '-release', allowing opens/exports to be used.
                groovyCompile.doFirst(new Action<Task>() {
                    @Override
                    public void execute(Task task) {
                        ((GroovyCompile) task)
                                .setSourceCompatibility(
                                        targetVersionProvider.get().toString());
                    }
                });
>>>>>>> 141b4aad
            }
        });

        project.getTasks().withType(ScalaCompile.class, new Action<ScalaCompile>() {
            @Override
            public void execute(ScalaCompile scalaCompile) {
<<<<<<< HEAD
                scalaCompile.getJavaLauncher().set(javaToolchain.flatMap(PalantirJavaToolchain::javaLauncher));
=======
                scalaCompile.getJavaLauncher().set(javaToolchainService.launcherFor(new Action<JavaToolchainSpec>() {
                    @Override
                    public void execute(JavaToolchainSpec javaToolchainSpec) {
                        javaToolchainSpec.getLanguageVersion().set(targetVersionProvider);
                    }
                }));
                // Set sourceCompatibility to opt out of '-release', allowing opens/exports to be used.
                scalaCompile.doFirst(new Action<Task>() {
                    @Override
                    public void execute(Task task) {
                        ((ScalaCompile) task)
                                .setSourceCompatibility(
                                        targetVersionProvider.get().toString());
                    }
                });
>>>>>>> 141b4aad
            }
        });

        project.getTasks().withType(ScalaDoc.class, new Action<ScalaDoc>() {
            @Override
            public void execute(ScalaDoc scalaDoc) {
                scalaDoc.getJavaLauncher().set(javaToolchain.flatMap(PalantirJavaToolchain::javaLauncher));
            }
        });
    }

    private static void configureExecutionTasks(Project project, Provider<PalantirJavaToolchain> javaToolchain) {
        project.getTasks().withType(JavaExec.class, new Action<JavaExec>() {
            @Override
            public void execute(JavaExec javaExec) {
                javaExec.getJavaLauncher().set(javaToolchain.flatMap(PalantirJavaToolchain::javaLauncher));
            }
        });

        project.getTasks().withType(Test.class, new Action<Test>() {
            @Override
            public void execute(Test test) {
                test.getJavaLauncher().set(javaToolchain.flatMap(PalantirJavaToolchain::javaLauncher));
            }
        });
    }

    @CacheableTask
    @SuppressWarnings("checkstyle:DesignForExtension")
    public static class CheckJavaVersionsTask extends DefaultTask {

        private final Property<JavaLanguageVersion> targetVersion;
        private final Property<JavaLanguageVersion> runtimeVersion;

        @Inject
        public CheckJavaVersionsTask() {
            setGroup("Verification");
            setDescription("Ensures configured java versions are compatible: "
                    + "The runtime version must be greater than or equal to the target version.");
            targetVersion = getProject().getObjects().property(JavaLanguageVersion.class);
            runtimeVersion = getProject().getObjects().property(JavaLanguageVersion.class);
        }

        @Input
        public Property<JavaLanguageVersion> getTargetVersion() {
            return targetVersion;
        }

        @Input
        public Property<JavaLanguageVersion> getRuntimeVersion() {
            return runtimeVersion;
        }

        @TaskAction
        public final void checkJavaVersions() {
            JavaLanguageVersion target = getTargetVersion().get();
            JavaLanguageVersion runtime = getRuntimeVersion().get();
            getLogger()
                    .debug(
                            "BaselineJavaVersion configured project {} with target version {} and runtime version {}",
                            getProject(),
                            target,
                            runtime);
            if (target.asInt() > runtime.asInt()) {
                throw new GradleException(String.format(
                        "The requested compilation target Java version (%s) must not "
                                + "exceed the requested runtime Java version (%s)",
                        target, runtime));
            }
        }
    }
}<|MERGE_RESOLUTION|>--- conflicted
+++ resolved
@@ -74,7 +74,7 @@
             JavaToolchains javaToolchains = new JavaToolchains(project, extension, jdkManager);
 
             // Compilation tasks (using target version)
-            configureCompilationTasks(project, javaToolchains.forVersion(extension.target()));
+            configureCompilationTasks(project, extension.target(), javaToolchains.forVersion(extension.target()));
 
             // Execution tasks (using the runtime version)
             configureExecutionTasks(project, javaToolchains.forVersion(extension.runtime()));
@@ -92,19 +92,14 @@
         });
     }
 
-    private static void configureCompilationTasks(Project project, Provider<PalantirJavaToolchain> javaToolchain) {
+    private static void configureCompilationTasks(
+            Project project,
+            Provider<JavaLanguageVersion> targetVersionProvider,
+            Provider<PalantirJavaToolchain> javaToolchain) {
         project.getTasks().withType(JavaCompile.class, new Action<JavaCompile>() {
             @Override
             public void execute(JavaCompile javaCompile) {
-<<<<<<< HEAD
                 javaCompile.getJavaCompiler().set(javaToolchain.flatMap(PalantirJavaToolchain::javaCompiler));
-=======
-                javaCompile.getJavaCompiler().set(javaToolchainService.compilerFor(new Action<JavaToolchainSpec>() {
-                    @Override
-                    public void execute(JavaToolchainSpec javaToolchainSpec) {
-                        javaToolchainSpec.getLanguageVersion().set(targetVersionProvider);
-                    }
-                }));
                 // Set sourceCompatibility to opt out of '-release', allowing opens/exports to be used.
                 javaCompile.doFirst(new Action<Task>() {
                     @Override
@@ -114,7 +109,6 @@
                                         targetVersionProvider.get().toString());
                     }
                 });
->>>>>>> 141b4aad
             }
         });
 
@@ -128,15 +122,7 @@
         project.getTasks().withType(GroovyCompile.class, new Action<GroovyCompile>() {
             @Override
             public void execute(GroovyCompile groovyCompile) {
-<<<<<<< HEAD
                 groovyCompile.getJavaLauncher().set(javaToolchain.flatMap(PalantirJavaToolchain::javaLauncher));
-=======
-                groovyCompile.getJavaLauncher().set(javaToolchainService.launcherFor(new Action<JavaToolchainSpec>() {
-                    @Override
-                    public void execute(JavaToolchainSpec javaToolchainSpec) {
-                        javaToolchainSpec.getLanguageVersion().set(targetVersionProvider);
-                    }
-                }));
                 // Set sourceCompatibility to opt out of '-release', allowing opens/exports to be used.
                 groovyCompile.doFirst(new Action<Task>() {
                     @Override
@@ -146,22 +132,13 @@
                                         targetVersionProvider.get().toString());
                     }
                 });
->>>>>>> 141b4aad
             }
         });
 
         project.getTasks().withType(ScalaCompile.class, new Action<ScalaCompile>() {
             @Override
             public void execute(ScalaCompile scalaCompile) {
-<<<<<<< HEAD
                 scalaCompile.getJavaLauncher().set(javaToolchain.flatMap(PalantirJavaToolchain::javaLauncher));
-=======
-                scalaCompile.getJavaLauncher().set(javaToolchainService.launcherFor(new Action<JavaToolchainSpec>() {
-                    @Override
-                    public void execute(JavaToolchainSpec javaToolchainSpec) {
-                        javaToolchainSpec.getLanguageVersion().set(targetVersionProvider);
-                    }
-                }));
                 // Set sourceCompatibility to opt out of '-release', allowing opens/exports to be used.
                 scalaCompile.doFirst(new Action<Task>() {
                     @Override
@@ -171,7 +148,6 @@
                                         targetVersionProvider.get().toString());
                     }
                 });
->>>>>>> 141b4aad
             }
         });
 
