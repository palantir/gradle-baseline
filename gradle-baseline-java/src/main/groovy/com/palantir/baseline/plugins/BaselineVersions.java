--- conflicted
+++ resolved
@@ -72,27 +72,21 @@
         File rootVersionsPropsFile = rootVersionsPropsFile(project);
         extension.propertiesFile(ImmutableMap.of("file", rootVersionsPropsFile));
 
-<<<<<<< HEAD
-=======
+
         project.getTasks().register("checkBomConflict", BomConflictCheckTask.class, rootVersionsPropsFile);
->>>>>>> 88eb506d
         if (project != project.getRootProject()) {
             // allow nested projects to specify their own nested versions.props file
             if (project.file("versions.props").exists()) {
                 extension.propertiesFile(ImmutableMap.of("file", project.file("versions.props")));
             }
             project.getTasks().register("checkVersionsProps",
-                task -> task.dependsOn("checkBomConflict"));
+                    task -> task.dependsOn("checkBomConflict"));
         } else {
             project.getTasks().register("checkNoUnusedPin", NoUnusedPinCheckTask.class, rootVersionsPropsFile);
             project.getTasks().register("checkVersionsProps",
-                task -> task.dependsOn("checkBomConflict", "checkNoUnusedPin"));
+                    task -> task.dependsOn("checkBomConflict", "checkNoUnusedPin"));
         }
 
-<<<<<<< HEAD
-        project.getTasks().register("checkBomConflict", BomConflictCheckTask.class, rootVersionsPropsFile);
-=======
->>>>>>> 88eb506d
         project.getPluginManager().apply(BasePlugin.class);
         project.getTasks().named("check").configure(task -> task.dependsOn("checkVersionsProps"));
     }
